--- conflicted
+++ resolved
@@ -72,14 +72,6 @@
     cflags: [
         "-Wall",
         "-Werror",
-<<<<<<< HEAD
-
-        // These warnings are in code generated with vtsc
-        // b/31362043
-        "-Wno-duplicate-decl-specifier",
-        "-Wno-implicitly-unsigned-literal",
-=======
->>>>>>> 1f3ea1df
     ],
 }
 
@@ -132,13 +124,5 @@
     cflags: [
         "-Wall",
         "-Werror",
-<<<<<<< HEAD
-
-        // These warnings are in code generated with vtsc
-        // b/31362043
-        "-Wno-duplicate-decl-specifier",
-        "-Wno-implicitly-unsigned-literal",
-=======
->>>>>>> 1f3ea1df
     ],
 }
