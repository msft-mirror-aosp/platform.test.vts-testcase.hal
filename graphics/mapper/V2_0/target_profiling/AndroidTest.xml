--- conflicted
+++ resolved
@@ -33,10 +33,6 @@
         <option name="binary-test-stop-native-servers" value="true"/>
         <option name="enable-profiling" value="true"/>
         <option name="precondition-lshal" value="android.hardware.graphics.mapper@2.0"/>
-<<<<<<< HEAD
-        <option name="test-timeout" value="2m"/>
-=======
         <option name="test-timeout" value="5m"/>
->>>>>>> 02b470f5
     </test>
 </configuration>