<?xml version="1.0" encoding="utf-8"?>
<!-- Copyright (C) 2017 The Android Open Source Project

     Licensed under the Apache License, Version 2.0 (the "License");
     you may not use this file except in compliance with the License.
     You may obtain a copy of the License at

          http://www.apache.org/licenses/LICENSE-2.0

     Unless required by applicable law or agreed to in writing, software
     distributed under the License is distributed on an "AS IS" BASIS,
     WITHOUT WARRANTIES OR CONDITIONS OF ANY KIND, either express or implied.
     See the License for the specific language governing permissions and
     limitations under the License.
-->
<configuration description="Config for VTS VtsHalNeuralnetworksV1_1Target test cases">
    <option name="config-descriptor:metadata" key="plan" value="vts-hal" />
    <target_preparer class="com.android.compatibility.common.tradefed.targetprep.VtsFilePusher">
        <option name="abort-on-push-failure" value="false"/>
        <option name="push-group" value="HalHidlTargetTest.push"/>
    </target_preparer>
    <multi_target_preparer class="com.android.tradefed.targetprep.VtsPythonVirtualenvPreparer" />
    <test class="com.android.tradefed.testtype.VtsMultiDeviceTest">
        <option name="test-module-name" value="VtsHalNeuralnetworksV1_1Target"/>
        <option name="binary-test-source" value="_32bit::DATA/nativetest/VtsHalNeuralnetworksV1_1TargetTest/VtsHalNeuralnetworksV1_1TargetTest"/>
        <option name="binary-test-source" value="_64bit::DATA/nativetest64/VtsHalNeuralnetworksV1_1TargetTest/VtsHalNeuralnetworksV1_1TargetTest"/>
        <option name="binary-test-type" value="hal_hidl_gtest"/>
<<<<<<< HEAD
        <option name="test-timeout" value="5m"/>
        <option name="gtest-batch-mode" value="true"/>
=======
        <option name="test-timeout" value="7m"/>
>>>>>>> 560a7238
    </test>
</configuration><|MERGE_RESOLUTION|>--- conflicted
+++ resolved
@@ -25,11 +25,7 @@
         <option name="binary-test-source" value="_32bit::DATA/nativetest/VtsHalNeuralnetworksV1_1TargetTest/VtsHalNeuralnetworksV1_1TargetTest"/>
         <option name="binary-test-source" value="_64bit::DATA/nativetest64/VtsHalNeuralnetworksV1_1TargetTest/VtsHalNeuralnetworksV1_1TargetTest"/>
         <option name="binary-test-type" value="hal_hidl_gtest"/>
-<<<<<<< HEAD
-        <option name="test-timeout" value="5m"/>
+        <option name="test-timeout" value="7m"/>
         <option name="gtest-batch-mode" value="true"/>
-=======
-        <option name="test-timeout" value="7m"/>
->>>>>>> 560a7238
     </test>
 </configuration>