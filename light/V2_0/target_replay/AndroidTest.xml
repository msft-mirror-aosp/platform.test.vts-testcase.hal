--- conflicted
+++ resolved
@@ -25,20 +25,12 @@
     </target_preparer>
     <target_preparer class="com.android.tradefed.targetprep.VtsPythonVirtualenvPreparer"/>
     <test class="com.android.tradefed.testtype.VtsMultiDeviceTest">
-<<<<<<< HEAD
         <option name="test-module-name" value="VtsHalLightV2_0TargetReplay"/>
         <option name="binary-test-type" value="hal_hidl_replay_test"/>
         <option name="hal-hidl-replay-test-trace-path" value="test/vts-testcase/hal-trace/light/V2_0/android.hardware.light_2.0_19050569395.vts.trace"/>
         <option name="hal-hidl-replay-test-trace-path" value="test/vts-testcase/hal-trace/light/V2_0/android.hardware.light_2.0_17887988342.vts.trace"/>
         <option name="hal-hidl-package-name" value="android.hardware.light@2.0"/>
         <option name="precondition-lshal" value="android.hardware.light@2.0"/>
-        <option name="test-timeout" value="2m"/>
-=======
-        <option name="test-module-name" value="VtsHalLightV2_0TargetReplay" />
-        <option name="binary-test-type" value="hal_hidl_replay_test" />
-        <option name="hal-hidl-replay-test-trace-path" value="test/vts-testcase/hal-trace/light/V2_0/android.hardware.light@2.0_sailfish_1.vts.trace" />
-        <option name="hal-hidl-package-name" value="android.hardware.light@2.0" />
         <option name="test-timeout" value="5m" />
->>>>>>> ce7c0152
     </test>
 </configuration>