/*
 * Copyright (C) 2017 The Android Open Source Project
 *
 * Licensed under the Apache License, Version 2.0 (the "License");
 * you may not use this file except in compliance with the License.
 * You may obtain a copy of the License at
 *
 *      http://www.apache.org/licenses/LICENSE-2.0
 *
 * Unless required by applicable law or agreed to in writing, software
 * distributed under the License is distributed on an "AS IS" BASIS,
 * WITHOUT WARRANTIES OR CONDITIONS OF ANY KIND, either express or implied.
 * See the License for the specific language governing permissions and
 * limitations under the License.
 */

#include "VtsTrebleVintfTestBase.h"

#include <chrono>
#include <condition_variable>
#include <functional>
#include <future>
#include <iostream>
#include <map>
#include <mutex>
#include <set>
#include <sstream>
#include <string>
#include <thread>
#include <vector>

#include <android-base/logging.h>
#include <android-base/properties.h>
#include <android-base/strings.h>
#include <android/hidl/manager/1.0/IServiceManager.h>
#include <gtest/gtest.h>
#include <hidl-hash/Hash.h>
#include <hidl-util/FQName.h>
#include <hidl-util/FqInstance.h>
#include <hidl/HidlTransportUtils.h>
#include <hidl/ServiceManagement.h>
#include <procpartition/procpartition.h>
#include <vintf/HalManifest.h>
#include <vintf/VintfObject.h>
#include <vintf/parse_string.h>

#include "SingleManifestTest.h"
#include "utils.h"

namespace android {
namespace vintf {
namespace testing {

using android::FqInstance;
using android::FQName;
using android::Hash;
using android::sp;
using android::hardware::hidl_array;
using android::hardware::hidl_string;
using android::hardware::hidl_vec;
using android::hardware::Return;
using android::hidl::base::V1_0::IBase;
using android::hidl::manager::V1_0::IServiceManager;
using android::procpartition::Partition;
using android::vintf::HalManifest;
using android::vintf::Level;
using android::vintf::ManifestHal;
using android::vintf::Transport;
using android::vintf::Version;
using android::vintf::VintfObject;
using android::vintf::operator<<;
using android::vintf::to_string;
using android::vintf::toFQNameString;

using std::cout;
using std::endl;
using std::map;
using std::set;
using std::string;
using std::vector;

void VtsTrebleVintfTestBase::SetUp() {
  default_manager_ = ::android::hardware::defaultServiceManager();
  ASSERT_NE(default_manager_, nullptr)
      << "Failed to get default service manager." << endl;
}

void VtsTrebleVintfTestBase::ForEachHidlHalInstance(
    const HalManifestPtr &manifest, HidlVerifyFn fn) {
  manifest->forEachInstance([manifest, fn](const auto &manifest_instance) {
    if (manifest_instance.format() != HalFormat::HIDL) {
      return true;  // continue to next instance
    }
    const FQName fq_name{manifest_instance.package(),
                         to_string(manifest_instance.version()),
                         manifest_instance.interface()};
    const Transport transport = manifest_instance.transport();
    const std::string instance_name = manifest_instance.instance();

    auto future_result =
        std::async([&]() { fn(fq_name, instance_name, transport); });
    int timeout_multiplier = base::GetIntProperty("ro.hw_timeout_multiplier", 1);
    auto timeout = timeout_multiplier * std::chrono::seconds(1);
    std::future_status status = future_result.wait_for(timeout);
    if (status != std::future_status::ready) {
      cout << "Timed out on: " << fq_name.string() << " " << instance_name
           << endl;
    }
    return true;  // continue to next instance
  });
}

void VtsTrebleVintfTestBase::ForEachAidlHalInstance(
    const HalManifestPtr &manifest, AidlVerifyFn fn) {
  manifest->forEachInstance([manifest, fn](const auto &manifest_instance) {
    if (manifest_instance.format() != HalFormat::AIDL) {
      return true;  // continue to next instance
    }
    const std::string &package = manifest_instance.package();
    uint64_t version = manifest_instance.version().minorVer;
    const std::string &interface = manifest_instance.interface();
    const std::string &instance = manifest_instance.instance();
    const std::optional<std::string> &updatable_via_apex =
        manifest_instance.updatableViaApex();

    auto future_result = std::async([&]() {
      fn(package, version, interface, instance, updatable_via_apex);
    });
    int timeout_multiplier = base::GetIntProperty("ro.hw_timeout_multiplier", 1);
    auto timeout = timeout_multiplier * std::chrono::seconds(1);
    std::future_status status = future_result.wait_for(timeout);
    if (status != std::future_status::ready) {
      cout << "Timed out on: " << package << "." << interface << "/" << instance
           << endl;
    }
    return true;  // continue to next instance
  });
}

sp<IBase> VtsTrebleVintfTestBase::GetHalService(const FQName &fq_name,
                                                const string &instance_name,
                                                Transport transport, bool log) {
  return GetHalService(fq_name.string(), instance_name, transport, log);
}

sp<IBase> VtsTrebleVintfTestBase::GetHalService(const string &fq_name,
                                                const string &instance_name,
                                                Transport transport, bool log) {
  using android::hardware::details::getRawServiceInternal;

  if (log) {
    cout << "Getting: " << fq_name << "/" << instance_name << endl;
  }

  // getService blocks until a service is available. In 100% of other cases
  // where getService is used, it should be called directly. However, this test
  // enforces that various services are actually available when they are
  // declared, it must make a couple of precautions in case the service isn't
  // actually available so that the proper failure can be reported.

  auto task = std::packaged_task<sp<IBase>()>([fq_name, instance_name]() {
    return getRawServiceInternal(fq_name, instance_name, true /* retry */,
                                 false /* getStub */);
  });
  int timeout_multiplier = base::GetIntProperty("ro.hw_timeout_multiplier", 1);
  auto max_time = timeout_multiplier * std::chrono::seconds(1);

  std::future<sp<IBase>> future = task.get_future();
  std::thread(std::move(task)).detach();
  auto status = future.wait_for(max_time);

  if (status != std::future_status::ready) return nullptr;

  sp<IBase> base = future.get();
  if (base == nullptr) return nullptr;

  bool wantRemote = transport == Transport::HWBINDER;
  if (base->isRemote() != wantRemote) return nullptr;

  return base;
}

<<<<<<< HEAD
=======
sp<IBinder> VtsTrebleVintfTestBase::GetAidlService(const string &name) {
  auto task = std::packaged_task<sp<IBinder>()>([name]() {
    return defaultServiceManager()->waitForService(String16(name.c_str()));
  });

  int timeout_multiplier = base::GetIntProperty("ro.hw_timeout_multiplier", 1);
  // TODO(b/205347235)
  auto max_time = timeout_multiplier * std::chrono::seconds(2);
  auto future = task.get_future();
  std::thread(std::move(task)).detach();
  auto status = future.wait_for(max_time);

  return status == std::future_status::ready ? future.get() : nullptr;
}

>>>>>>> 5d0760af
vector<string> VtsTrebleVintfTestBase::GetInstanceNames(
    const sp<IServiceManager> &manager, const FQName &fq_name) {
  vector<string> ret;
  auto status =
      manager->listByInterface(fq_name.string(), [&](const auto &out) {
        for (const auto &e : out) ret.push_back(e);
      });
  EXPECT_TRUE(status.isOk()) << status.description();
  return ret;
}

vector<string> VtsTrebleVintfTestBase::GetInterfaceChain(
    const sp<IBase> &service) {
  vector<string> iface_chain{};
  service->interfaceChain([&iface_chain](const hidl_vec<hidl_string> &chain) {
    for (const auto &iface_name : chain) {
      iface_chain.push_back(iface_name);
    }
  });
  return iface_chain;
}

Partition VtsTrebleVintfTestBase::GetPartition(sp<IBase> hal_service) {
  Partition partition = Partition::UNKNOWN;
  auto ret = hal_service->getDebugInfo(
      [&](const auto &info) { partition = PartitionOfProcess(info.pid); });
  EXPECT_TRUE(ret.isOk());
  return partition;
}

set<string> VtsTrebleVintfTestBase::GetPassthroughHals(
    HalManifestPtr manifest) {
  std::set<std::string> manifest_passthrough_hals_;

  auto add_manifest_hals = [&manifest_passthrough_hals_](
                               const FQName &fq_name,
                               const string &instance_name,
                               Transport transport) {
    if (transport == Transport::HWBINDER) {
      // ignore
    } else if (transport == Transport::PASSTHROUGH) {
      // 1.n in manifest => 1.0, 1.1, ... 1.n are all served (if they exist)
      FQName fq = fq_name;
      while (true) {
        manifest_passthrough_hals_.insert(fq.string() + "/" + instance_name);
        if (fq.getPackageMinorVersion() <= 0) break;
        fq = fq.downRev();
      }
    } else {
      ADD_FAILURE() << "Unrecognized transport: " << transport;
    }
  };
  ForEachHidlHalInstance(manifest, add_manifest_hals);
  return manifest_passthrough_hals_;
}

set<string> VtsTrebleVintfTestBase::GetHwbinderHals(HalManifestPtr manifest) {
  std::set<std::string> manifest_hwbinder_hals_;

  auto add_manifest_hals = [&manifest_hwbinder_hals_](
                               const FQName &fq_name,
                               const string &instance_name,
                               Transport transport) {
    if (transport == Transport::HWBINDER) {
      // 1.n in manifest => 1.0, 1.1, ... 1.n are all served (if they exist)
      FQName fq = fq_name;
      while (true) {
        manifest_hwbinder_hals_.insert(fq.string() + "/" + instance_name);
        if (fq.getPackageMinorVersion() <= 0) break;
        fq = fq.downRev();
      }
    } else if (transport == Transport::PASSTHROUGH) {
      // ignore
    } else {
      ADD_FAILURE() << "Unrecognized transport: " << transport;
    }
  };
  ForEachHidlHalInstance(manifest, add_manifest_hals);
  return manifest_hwbinder_hals_;
}

}  // namespace testing
}  // namespace vintf
}  // namespace android<|MERGE_RESOLUTION|>--- conflicted
+++ resolved
@@ -16,6 +16,22 @@
 
 #include "VtsTrebleVintfTestBase.h"
 
+#include <android-base/logging.h>
+#include <android-base/properties.h>
+#include <android-base/strings.h>
+#include <android/hidl/manager/1.0/IServiceManager.h>
+#include <binder/IServiceManager.h>
+#include <gtest/gtest.h>
+#include <hidl-hash/Hash.h>
+#include <hidl-util/FQName.h>
+#include <hidl-util/FqInstance.h>
+#include <hidl/HidlTransportUtils.h>
+#include <hidl/ServiceManagement.h>
+#include <procpartition/procpartition.h>
+#include <vintf/HalManifest.h>
+#include <vintf/VintfObject.h>
+#include <vintf/parse_string.h>
+
 #include <chrono>
 #include <condition_variable>
 #include <functional>
@@ -28,21 +44,6 @@
 #include <string>
 #include <thread>
 #include <vector>
-
-#include <android-base/logging.h>
-#include <android-base/properties.h>
-#include <android-base/strings.h>
-#include <android/hidl/manager/1.0/IServiceManager.h>
-#include <gtest/gtest.h>
-#include <hidl-hash/Hash.h>
-#include <hidl-util/FQName.h>
-#include <hidl-util/FqInstance.h>
-#include <hidl/HidlTransportUtils.h>
-#include <hidl/ServiceManagement.h>
-#include <procpartition/procpartition.h>
-#include <vintf/HalManifest.h>
-#include <vintf/VintfObject.h>
-#include <vintf/parse_string.h>
 
 #include "SingleManifestTest.h"
 #include "utils.h"
@@ -137,15 +138,17 @@
   });
 }
 
-sp<IBase> VtsTrebleVintfTestBase::GetHalService(const FQName &fq_name,
-                                                const string &instance_name,
-                                                Transport transport, bool log) {
-  return GetHalService(fq_name.string(), instance_name, transport, log);
-}
-
-sp<IBase> VtsTrebleVintfTestBase::GetHalService(const string &fq_name,
-                                                const string &instance_name,
-                                                Transport transport, bool log) {
+sp<IBase> VtsTrebleVintfTestBase::GetHidlService(const FQName &fq_name,
+                                                 const string &instance_name,
+                                                 Transport transport,
+                                                 bool log) {
+  return GetHidlService(fq_name.string(), instance_name, transport, log);
+}
+
+sp<IBase> VtsTrebleVintfTestBase::GetHidlService(const string &fq_name,
+                                                 const string &instance_name,
+                                                 Transport transport,
+                                                 bool log) {
   using android::hardware::details::getRawServiceInternal;
 
   if (log) {
@@ -180,8 +183,6 @@
   return base;
 }
 
-<<<<<<< HEAD
-=======
 sp<IBinder> VtsTrebleVintfTestBase::GetAidlService(const string &name) {
   auto task = std::packaged_task<sp<IBinder>()>([name]() {
     return defaultServiceManager()->waitForService(String16(name.c_str()));
@@ -197,7 +198,6 @@
   return status == std::future_status::ready ? future.get() : nullptr;
 }
 
->>>>>>> 5d0760af
 vector<string> VtsTrebleVintfTestBase::GetInstanceNames(
     const sp<IServiceManager> &manager, const FQName &fq_name) {
   vector<string> ret;
