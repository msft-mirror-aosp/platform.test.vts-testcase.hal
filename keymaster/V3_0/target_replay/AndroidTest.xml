--- conflicted
+++ resolved
@@ -31,10 +31,6 @@
         <option name="hal-hidl-replay-test-trace-path" value="test/vts-testcase/hal-trace/keymaster/V3_0/android.hardware.keymaster_3.0_203096852418.vts.trace"/>
         <option name="hal-hidl-package-name" value="android.hardware.keymaster@3.0"/>
         <option name="precondition-lshal" value="android.hardware.keymaster@3.0"/>
-<<<<<<< HEAD
-        <option name="test-timeout" value="3m"/>
-=======
         <option name="test-timeout" value="5m"/>
->>>>>>> ce7c0152
     </test>
 </configuration>